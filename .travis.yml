--- conflicted
+++ resolved
@@ -11,15 +11,10 @@
 
 before_install:
   - 'if [[ -n "$DECRYPT_KEYPHRASE" ]]; then openssl aes-256-cbc -d -pass "env:DECRYPT_KEYPHRASE" -in .gnupg.tar.enc | tar xv; fi'
-<<<<<<< HEAD
-  - 'nvm install ${NODE_VERSION} && nvm use ${NODE_VERSION}'
-  - 'npm install -g yarn'
-=======
   - 'if [[ ${TRAVIS_TAG} != "" ]]; then ./mvnw versions:set -DnewVersion="${TRAVIS_TAG}"; fi'
   - 'nvm install ${TRAVIS_NODE_VERSION} && nvm use ${TRAVIS_NODE_VERSION}'
->>>>>>> 83ae98c6
 
-script: ./mvnw clean verify ${TRAVIS_TAG:+-Drevision=${TRAVIS_TAG}}
+script: ./mvnw verify ${TRAVIS_TAG:+-Drevision=${TRAVIS_TAG}}
 
 after_success:
   - ./mvnw jacoco:report coveralls:report
