--- conflicted
+++ resolved
@@ -26,17 +26,10 @@
     <description>Spring Boot Admin</description>
     <url>https://github.com/codecentric/spring-boot-admin/</url>
     <properties>
-<<<<<<< HEAD
         <revision>2.1.0-SNAPSHOT</revision>
         <spring-boot.version>2.1.0.BUILD-SNAPSHOT</spring-boot.version>
-        <spring-cloud.version>Finchley.SR1</spring-cloud.version>
+        <spring-cloud.version>Finchley.SR2</spring-cloud.version>
         <hazelcast-tests.version>3.10.6</hazelcast-tests.version>
-=======
-        <revision>2.0.5-SNAPSHOT</revision>
-        <spring-boot.version>2.0.6.RELEASE</spring-boot.version>
-        <spring-cloud.version>Finchley.SR2</spring-cloud.version>
-        <hazelcast-tests.version>3.9.4</hazelcast-tests.version>
->>>>>>> f616d493
         <java.version>1.8</java.version>
         <maven.compiler.source>${java.version}</maven.compiler.source>
         <maven.compiler.target>${java.version}</maven.compiler.target>
