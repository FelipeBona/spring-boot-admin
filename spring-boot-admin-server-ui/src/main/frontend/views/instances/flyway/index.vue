<!--
  - Copyright 2014-2019 the original author or authors.
  -
  - Licensed under the Apache License, Version 2.0 (the "License");
  - you may not use this file except in compliance with the License.
  - You may obtain a copy of the License at
  -
  -     http://www.apache.org/licenses/LICENSE-2.0
  -
  - Unless required by applicable law or agreed to in writing, software
  - distributed under the License is distributed on an "AS IS" BASIS,
  - WITHOUT WARRANTIES OR CONDITIONS OF ANY KIND, either express or implied.
  - See the License for the specific language governing permissions and
  - limitations under the License.
  -->

<template>
  <section class="section" :class="{ 'is-loading' : !hasLoaded }">
    <template v-if="hasLoaded">
      <div v-if="error" class="message is-danger">
        <div class="message-body">
          <strong>
            <font-awesome-icon class="has-text-danger" icon="exclamation-triangle" />
            Fetching Flyway reports failed.
          </strong>
          <p v-text="error.message" />
        </div>
      </div>
      <template v-for="(context, ctxName) in contexts">
        <h3 class="title" v-text="ctxName" :key="ctxName" />
        <sba-panel v-for="(report, name) in context.flywayBeans" :key="`${ctxName}-${name}`" :title="name"
                   :header-sticks-below="['#navigation']"
<<<<<<< HEAD
                   class="migration"
        >
          <table class="table">
=======
                   class="migration">
          <table class="table is-fullwidth">
>>>>>>> 86fa50f9
            <thead>
              <tr>
                <th>Type</th>
                <th>Checksum</th>
                <th>Version</th>
                <th>Description</th>
                <th>Script</th>
                <th>State</th>
                <th>Installed by</th>
                <th>Installed on</th>
                <th>Installed rank</th>
                <th>Execution Time</th>
              </tr>
            </thead>
            <tbody>
              <tr v-for="migration in report.migrations" :key="migration.checksum">
                <td v-text="migration.type" />
                <td v-text="migration.checksum" />
                <td v-text="migration.version" />
<<<<<<< HEAD
                <td v-text="migration.description" />
                <td v-text="migration.script" />
                <td>
                  <span v-text="migration.state" class="tag"
                        :class="stateClass(migration.state)"
                  />
                </td>
=======
                <td class="is-breakable" v-text="migration.description" />
                <td class="is-breakable" v-text="migration.script" />
                <td><span v-text="migration.state" class="tag"
                          :class="stateClass(migration.state)" /></td>
>>>>>>> 86fa50f9
                <td v-text="migration.installedBy" />
                <td v-text="migration.installedOn" />
                <td v-text="migration.installedRank" />
                <td v-text="`${migration.executionTime}ms`" />
              </tr>
            </tbody>
          </table>
        </sba-panel>
      </template>
    </template>
  </section>
</template>

<script>
  import Instance from '@/services/instance';

  export default {
    props: {
      instance: {
        type: Instance,
        required: true
      }
    },
    data: () => ({
      hasLoaded: false,
      error: null,
      contexts: null
    }),
    computed: {},
    created() {
      this.fetchFlyway();
    },
    methods: {
      async fetchFlyway() {
        this.error = null;
        try {
          const res = await this.instance.fetchFlyway();
          this.contexts = res.data.contexts;
        } catch (error) {
          console.warn('Fetching flyway reports failed:', error);
          this.error = error;
        }
        this.hasLoaded = true;
      },
      stateClass(state) {
        switch (state) {
          case 'BASELINE' :
          case  'MISSING_SUCCESS' :
          case  'SUCCESS' :
          case  'OUT_OF_ORDER' :
          case  'FUTURE_SUCCESS' :
            return 'is-success';
          case 'PENDING':
          case 'ABOVE_TARGET':
          case 'PREINIT':
          case 'BELOW_BASELINE':
          case 'IGNORED':
            return 'is-warning';
          case 'MISSING_FAILED':
          case 'FAILED':
          case 'FUTURE_FAILED':
            return 'is-danger';
          default:
            return 'is-light';
        }
      }
    },
    install({viewRegistry}) {
      viewRegistry.addView({
        name: 'instances/flyway',
        parent: 'instances',
        path: 'flyway',
        component: this,
        label: 'Flyway',
        group: 'Data',
        order: 900,
        isEnabled: ({instance}) => instance.hasEndpoint('flyway')
      });
    }
  }
</script><|MERGE_RESOLUTION|>--- conflicted
+++ resolved
@@ -30,14 +30,9 @@
         <h3 class="title" v-text="ctxName" :key="ctxName" />
         <sba-panel v-for="(report, name) in context.flywayBeans" :key="`${ctxName}-${name}`" :title="name"
                    :header-sticks-below="['#navigation']"
-<<<<<<< HEAD
                    class="migration"
         >
-          <table class="table">
-=======
-                   class="migration">
           <table class="table is-fullwidth">
->>>>>>> 86fa50f9
             <thead>
               <tr>
                 <th>Type</th>
@@ -57,20 +52,13 @@
                 <td v-text="migration.type" />
                 <td v-text="migration.checksum" />
                 <td v-text="migration.version" />
-<<<<<<< HEAD
-                <td v-text="migration.description" />
-                <td v-text="migration.script" />
+                <td class="is-breakable"v-text="migration.description" />
+                <td class="is-breakable"v-text="migration.script" />
                 <td>
                   <span v-text="migration.state" class="tag"
                         :class="stateClass(migration.state)"
                   />
                 </td>
-=======
-                <td class="is-breakable" v-text="migration.description" />
-                <td class="is-breakable" v-text="migration.script" />
-                <td><span v-text="migration.state" class="tag"
-                          :class="stateClass(migration.state)" /></td>
->>>>>>> 86fa50f9
                 <td v-text="migration.installedBy" />
                 <td v-text="migration.installedOn" />
                 <td v-text="migration.installedRank" />
