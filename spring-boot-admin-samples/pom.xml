<?xml version="1.0" encoding="UTF-8"?>
<!--
  ~ Copyright 2014-2018 the original author or authors.
  ~
  ~ Licensed under the Apache License, Version 2.0 (the "License");
  ~ you may not use this file except in compliance with the License.
  ~ You may obtain a copy of the License at
  ~
  ~     http://www.apache.org/licenses/LICENSE-2.0
  ~
  ~ Unless required by applicable law or agreed to in writing, software
  ~ distributed under the License is distributed on an "AS IS" BASIS,
  ~ WITHOUT WARRANTIES OR CONDITIONS OF ANY KIND, either express or implied.
  ~ See the License for the specific language governing permissions and
  ~ limitations under the License.
  -->

<project xmlns="http://maven.apache.org/POM/4.0.0" xmlns:xsi="http://www.w3.org/2001/XMLSchema-instance"
         xsi:schemaLocation="http://maven.apache.org/POM/4.0.0 http://maven.apache.org/xsd/maven-4.0.0.xsd">
    <modelVersion>4.0.0</modelVersion>
<<<<<<< HEAD
=======
    <parent>
        <groupId>de.codecentric</groupId>
        <artifactId>spring-boot-admin</artifactId>
        <version>2.0.0-SNAPSHOT</version>
        <relativePath>..</relativePath>
    </parent>
>>>>>>> 83ae98c6
    <artifactId>spring-boot-admin-samples</artifactId>
    <packaging>pom</packaging>
    <name>Spring Boot Admin Samples</name>
    <description>Spring Boot Admin Samples</description>
    <parent>
        <groupId>de.codecentric</groupId>
        <artifactId>spring-boot-admin-build</artifactId>
        <version>${revision}</version>
        <relativePath>../spring-boot-admin-build</relativePath>
    </parent>
    <modules>
        <module>spring-boot-admin-sample-servlet</module>
        <module>spring-boot-admin-sample-reactive</module>
        <module>spring-boot-admin-sample-war</module>
        <module>spring-boot-admin-sample-eureka</module>
        <module>spring-boot-admin-sample-consul</module>
        <module>spring-boot-admin-sample-zookeeper</module>
        <module>spring-boot-admin-sample-hazelcast</module>
    </modules>
    <build>
        <!-- Turn on filtering by default for application properties -->
        <resources>
            <resource>
                <directory>${basedir}/src/main/resources</directory>
                <filtering>true</filtering>
                <includes>
                    <include>**/application*.yml</include>
                    <include>**/application*.yaml</include>
                    <include>**/application*.properties</include>
                </includes>
            </resource>
            <resource>
                <directory>${basedir}/src/main/resources</directory>
                <excludes>
                    <exclude>**/application*.yml</exclude>
                    <exclude>**/application*.yaml</exclude>
                    <exclude>**/application*.properties</exclude>
                </excludes>
            </resource>
        </resources>
        <pluginManagement>
            <plugins>
                <plugin>
                    <groupId>org.apache.maven.plugins</groupId>
                    <artifactId>maven-jar-plugin</artifactId>
                    <version>${maven-jar-plugin.version}</version>
                    <configuration>
                        <archive>
                            <manifest>
                                <mainClass>${start-class}</mainClass>
                                <addDefaultImplementationEntries>true</addDefaultImplementationEntries>
                            </manifest>
                        </archive>
                    </configuration>
                </plugin>
                <plugin>
                    <groupId>org.apache.maven.plugins</groupId>
                    <artifactId>maven-war-plugin</artifactId>
                    <version>${maven-war-plugin.version}</version>
                    <configuration>
                        <failOnMissingWebXml>false</failOnMissingWebXml>
                        <archive>
                            <manifest>
                                <mainClass>${start-class}</mainClass>
                                <addDefaultImplementationEntries>true</addDefaultImplementationEntries>
                            </manifest>
                        </archive>
                    </configuration>
                </plugin>
                <plugin>
                    <groupId>org.codehaus.mojo</groupId>
                    <artifactId>exec-maven-plugin</artifactId>
                    <version>${exec-maven-plugin.version}</version>
                    <configuration>
                        <mainClass>${start-class}</mainClass>
                    </configuration>
                </plugin>
                <plugin>
                    <groupId>org.springframework.boot</groupId>
                    <artifactId>spring-boot-maven-plugin</artifactId>
                    <version>${spring-boot.version}</version>
                    <executions>
                        <execution>
                            <goals>
                                <goal>repackage</goal>
                            </goals>
                        </execution>
                    </executions>
                    <configuration>
                        <mainClass>${start-class}</mainClass>
                    </configuration>
                </plugin>
            </plugins>
        </pluginManagement>
    </build>
</project><|MERGE_RESOLUTION|>--- conflicted
+++ resolved
@@ -18,15 +18,6 @@
 <project xmlns="http://maven.apache.org/POM/4.0.0" xmlns:xsi="http://www.w3.org/2001/XMLSchema-instance"
          xsi:schemaLocation="http://maven.apache.org/POM/4.0.0 http://maven.apache.org/xsd/maven-4.0.0.xsd">
     <modelVersion>4.0.0</modelVersion>
-<<<<<<< HEAD
-=======
-    <parent>
-        <groupId>de.codecentric</groupId>
-        <artifactId>spring-boot-admin</artifactId>
-        <version>2.0.0-SNAPSHOT</version>
-        <relativePath>..</relativePath>
-    </parent>
->>>>>>> 83ae98c6
     <artifactId>spring-boot-admin-samples</artifactId>
     <packaging>pom</packaging>
     <name>Spring Boot Admin Samples</name>
