--- conflicted
+++ resolved
@@ -55,19 +55,14 @@
     // tag::application-hazelcast[]
     @Bean
     public Config hazelcastConfig() {
-<<<<<<< HEAD
         //This map is used to store the events.
         //It should be configured to reliably hold all the data,
         //Spring Boot Admin will compact the events, if there are too many
         MapConfig eventStoreMap = new MapConfig(DEFAULT_NAME_EVENT_STORE_MAP)
-=======
-        MapConfig mapConfig = new MapConfig("spring-boot-admin-event-store")
->>>>>>> b2820aae
             .setInMemoryFormat(InMemoryFormat.OBJECT)
             .setBackupCount(1)
             .setEvictionPolicy(EvictionPolicy.NONE)
             .setMergePolicyConfig(new MergePolicyConfig(PutIfAbsentMapMergePolicy.class.getName(), 100));
-<<<<<<< HEAD
 
         //This map is used to deduplicate the notifications.
         //If data in this map gets lost it should not be a big issue as it will atmost lead to
@@ -89,9 +84,6 @@
         tcpIpConfig.setEnabled(true);
         tcpIpConfig.setMembers(singletonList("127.0.0.1"));
         return config;
-=======
-        return new Config().setProperty("hazelcast.jmx", "true").addMapConfig(mapConfig);
->>>>>>> b2820aae
     }
     // end::application-hazelcast[]
 
@@ -118,15 +110,12 @@
                 .and()
                 .csrf()
                 .csrfTokenRepository(CookieCsrfTokenRepository.withHttpOnlyFalse())
-<<<<<<< HEAD
-                .ignoringAntMatchers(this.adminServer.path("/instances"), this.adminServer.path("/actuator/**"));
-=======
+                .csrfTokenRepository(CookieCsrfTokenRepository.withHttpOnlyFalse())
                 .ignoringRequestMatchers(
-                    new AntPathRequestMatcher(adminContextPath + "/instances", HttpMethod.POST.toString()),
-                    new AntPathRequestMatcher(adminContextPath + "/instances/*", HttpMethod.DELETE.toString()),
-                    new AntPathRequestMatcher(adminContextPath + "/actuator/**")
+                    new AntPathRequestMatcher(this.adminServer.path("/instances"), HttpMethod.POST.toString()),
+                    new AntPathRequestMatcher(this.adminServer.path("/instances/*"), HttpMethod.DELETE.toString()),
+                    new AntPathRequestMatcher(this.adminServer.path("/actuator/**"))
                 );
->>>>>>> b2820aae
         }
     }
 
@@ -156,15 +145,12 @@
             .httpBasic().and()
             .csrf()
                 .csrfTokenRepository(CookieCsrfTokenRepository.withHttpOnlyFalse())
-<<<<<<< HEAD
-                .ignoringAntMatchers(this.adminServer.path("/instances"), this.adminServer.path("/actuator/**"));
-=======
+                                .csrfTokenRepository(CookieCsrfTokenRepository.withHttpOnlyFalse())
                 .ignoringRequestMatchers(
-                    new AntPathRequestMatcher(adminContextPath + "/instances", HttpMethod.POST.toString()),
-                    new AntPathRequestMatcher(adminContextPath + "/instances/*", HttpMethod.DELETE.toString()),
-                    new AntPathRequestMatcher(adminContextPath + "/actuator/**")
+                    new AntPathRequestMatcher(this.adminServer.path("/instances"), HttpMethod.POST.toString()),
+                    new AntPathRequestMatcher(this.adminServer.path("/instances/*"), HttpMethod.DELETE.toString()),
+                    new AntPathRequestMatcher(this.adminServer.path("/actuator/**"))
                 );
->>>>>>> b2820aae
             // @formatter:on
         }
     }
