<?xml version="1.0" encoding="UTF-8"?>
<!--
  ~ Copyright 2014-2018 the original author or authors.
  ~
  ~ Licensed under the Apache License, Version 2.0 (the "License");
  ~ you may not use this file except in compliance with the License.
  ~ You may obtain a copy of the License at
  ~
  ~     http://www.apache.org/licenses/LICENSE-2.0
  ~
  ~ Unless required by applicable law or agreed to in writing, software
  ~ distributed under the License is distributed on an "AS IS" BASIS,
  ~ WITHOUT WARRANTIES OR CONDITIONS OF ANY KIND, either express or implied.
  ~ See the License for the specific language governing permissions and
  ~ limitations under the License.
  -->

<project xmlns="http://maven.apache.org/POM/4.0.0" xmlns:xsi="http://www.w3.org/2001/XMLSchema-instance"
         xsi:schemaLocation="http://maven.apache.org/POM/4.0.0 http://maven.apache.org/xsd/maven-4.0.0.xsd">
    <modelVersion>4.0.0</modelVersion>
    <artifactId>spring-boot-admin-sample-hazelcast</artifactId>
    <name>Spring Boot Admin Sample Hazelcast</name>
    <description>Spring Boot Admin Sample using Hazelcast</description>
    <parent>
        <groupId>de.codecentric</groupId>
        <artifactId>spring-boot-admin-samples</artifactId>
<<<<<<< HEAD
        <version>${revision}</version>
=======
        <version>2.0.0-SNAPSHOT</version>
>>>>>>> 83ae98c6
        <relativePath>..</relativePath>
    </parent>
    <dependencies>
        <dependency>
            <groupId>de.codecentric</groupId>
<<<<<<< HEAD
            <artifactId>spring-boot-admin-starter-server</artifactId>
        </dependency>
=======
            <artifactId>spring-boot-admin-server</artifactId>
        </dependency>
        <!-- dependency>
            <groupId>de.codecentric</groupId>
            <artifactId>spring-boot-admin-server-ui</artifactId>
        </dependency -->
>>>>>>> 83ae98c6
        <dependency>
            <groupId>de.codecentric</groupId>
            <artifactId>spring-boot-admin-starter-client</artifactId>
        </dependency>
        <!-- tag::dependency-hazelcast[] -->
        <dependency>
            <groupId>com.hazelcast</groupId>
            <artifactId>hazelcast</artifactId>
        </dependency>
        <!-- end::dependency-hazelcast[] -->
    </dependencies>
    <build>
        <finalName>${project.artifactId}</finalName>
        <plugins>
            <plugin>
                <groupId>org.springframework.boot</groupId>
                <artifactId>spring-boot-maven-plugin</artifactId>
                <executions>
                    <execution>
                        <goals>
                            <goal>repackage</goal>
                            <goal>build-info</goal>
                        </goals>
                    </execution>
                </executions>
                <configuration>
                    <mainClass>de.codecentric.boot.admin.TestApplication</mainClass>
                    <addResources>false</addResources>
                </configuration>
            </plugin>
        </plugins>
    </build>
</project><|MERGE_RESOLUTION|>--- conflicted
+++ resolved
@@ -24,27 +24,14 @@
     <parent>
         <groupId>de.codecentric</groupId>
         <artifactId>spring-boot-admin-samples</artifactId>
-<<<<<<< HEAD
         <version>${revision}</version>
-=======
-        <version>2.0.0-SNAPSHOT</version>
->>>>>>> 83ae98c6
         <relativePath>..</relativePath>
     </parent>
     <dependencies>
         <dependency>
             <groupId>de.codecentric</groupId>
-<<<<<<< HEAD
             <artifactId>spring-boot-admin-starter-server</artifactId>
         </dependency>
-=======
-            <artifactId>spring-boot-admin-server</artifactId>
-        </dependency>
-        <!-- dependency>
-            <groupId>de.codecentric</groupId>
-            <artifactId>spring-boot-admin-server-ui</artifactId>
-        </dependency -->
->>>>>>> 83ae98c6
         <dependency>
             <groupId>de.codecentric</groupId>
             <artifactId>spring-boot-admin-starter-client</artifactId>
