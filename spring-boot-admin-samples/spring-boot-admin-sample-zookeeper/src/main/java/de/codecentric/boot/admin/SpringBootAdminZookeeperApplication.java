/*
 * Copyright 2014-2019 the original author or authors.
 *
 * Licensed under the Apache License, Version 2.0 (the "License");
 * you may not use this file except in compliance with the License.
 * You may obtain a copy of the License at
 *
 *     http://www.apache.org/licenses/LICENSE-2.0
 *
 * Unless required by applicable law or agreed to in writing, software
 * distributed under the License is distributed on an "AS IS" BASIS,
 * WITHOUT WARRANTIES OR CONDITIONS OF ANY KIND, either express or implied.
 * See the License for the specific language governing permissions and
 * limitations under the License.
 */

package de.codecentric.boot.admin;

import de.codecentric.boot.admin.server.config.AdminServerProperties;
import de.codecentric.boot.admin.server.config.EnableAdminServer;

import org.springframework.boot.SpringApplication;
import org.springframework.boot.autoconfigure.EnableAutoConfiguration;
import org.springframework.cloud.client.discovery.EnableDiscoveryClient;
import org.springframework.context.annotation.Configuration;
import org.springframework.context.annotation.Profile;
import org.springframework.http.HttpMethod;
import org.springframework.security.config.annotation.web.builders.HttpSecurity;
import org.springframework.security.config.annotation.web.configuration.WebSecurityConfigurerAdapter;
import org.springframework.security.web.authentication.SavedRequestAwareAuthenticationSuccessHandler;
import org.springframework.security.web.csrf.CookieCsrfTokenRepository;
import org.springframework.security.web.util.matcher.AntPathRequestMatcher;

@Configuration
@EnableAutoConfiguration
@EnableDiscoveryClient
@EnableAdminServer
public class SpringBootAdminZookeeperApplication {
    @Profile("insecure")
    @Configuration
    public static class SecurityPermitAllConfig extends WebSecurityConfigurerAdapter {
        private final AdminServerProperties adminServer;

        public SecurityPermitAllConfig(AdminServerProperties adminServer) {
            this.adminServer = adminServer;
        }

        @Override
        protected void configure(HttpSecurity http) throws Exception {
            http
                .authorizeRequests()
                .anyRequest()
                .permitAll()
                .and()
                .csrf()
                .csrfTokenRepository(CookieCsrfTokenRepository.withHttpOnlyFalse())
<<<<<<< HEAD
                .ignoringAntMatchers(this.adminServer.path("/instances"), this.adminServer.path("/actuator/**"));
=======
                .ignoringRequestMatchers(
                    new AntPathRequestMatcher(adminContextPath + "/instances", HttpMethod.POST.toString()),
                    new AntPathRequestMatcher(adminContextPath + "/instances/*", HttpMethod.DELETE.toString()),
                    new AntPathRequestMatcher(adminContextPath + "/actuator/**")
                );
>>>>>>> b2820aae
        }
    }

    @Profile("secure")
    @Configuration
    public static class SecuritySecureConfig extends WebSecurityConfigurerAdapter {
        private final AdminServerProperties adminServer;

        public SecuritySecureConfig(AdminServerProperties adminServer) {
            this.adminServer = adminServer;
        }

        @Override
        protected void configure(HttpSecurity http) throws Exception {
            // @formatter:off
            SavedRequestAwareAuthenticationSuccessHandler successHandler = new SavedRequestAwareAuthenticationSuccessHandler();
            successHandler.setTargetUrlParameter("redirectTo");
            successHandler.setDefaultTargetUrl(this.adminServer.path("/"));

            http.authorizeRequests()
                .antMatchers(this.adminServer.path("/assets/**")).permitAll()
                .antMatchers(this.adminServer.path("/login")).permitAll()
                .anyRequest().authenticated()
                .and()
            .formLogin().loginPage(this.adminServer.path("/login")).successHandler(successHandler).and()
            .logout().logoutUrl(this.adminServer.path("/logout")).and()
            .httpBasic().and()
            .csrf()
                .csrfTokenRepository(CookieCsrfTokenRepository.withHttpOnlyFalse())
<<<<<<< HEAD
                .ignoringAntMatchers(this.adminServer.path("/instances"), this.adminServer.path("/actuator/**"));
=======
                                .ignoringRequestMatchers(
                    new AntPathRequestMatcher(adminContextPath + "/instances", HttpMethod.POST.toString()),
                    new AntPathRequestMatcher(adminContextPath + "/instances/*", HttpMethod.DELETE.toString()),
                    new AntPathRequestMatcher(adminContextPath + "/actuator/**")
                );
>>>>>>> b2820aae
            // @formatter:on
        }
    }

    public static void main(String[] args) {
        SpringApplication.run(SpringBootAdminZookeeperApplication.class, args);
    }

}<|MERGE_RESOLUTION|>--- conflicted
+++ resolved
@@ -47,22 +47,17 @@
 
         @Override
         protected void configure(HttpSecurity http) throws Exception {
-            http
-                .authorizeRequests()
+            http.authorizeRequests()
                 .anyRequest()
                 .permitAll()
                 .and()
                 .csrf()
                 .csrfTokenRepository(CookieCsrfTokenRepository.withHttpOnlyFalse())
-<<<<<<< HEAD
-                .ignoringAntMatchers(this.adminServer.path("/instances"), this.adminServer.path("/actuator/**"));
-=======
                 .ignoringRequestMatchers(
-                    new AntPathRequestMatcher(adminContextPath + "/instances", HttpMethod.POST.toString()),
-                    new AntPathRequestMatcher(adminContextPath + "/instances/*", HttpMethod.DELETE.toString()),
-                    new AntPathRequestMatcher(adminContextPath + "/actuator/**")
+                    new AntPathRequestMatcher(this.adminServer.path("/instances"), HttpMethod.POST.toString()),
+                    new AntPathRequestMatcher(this.adminServer.path("/instances/*"), HttpMethod.DELETE.toString()),
+                    new AntPathRequestMatcher(this.adminServer.path("/actuator/**"))
                 );
->>>>>>> b2820aae
         }
     }
 
@@ -92,15 +87,11 @@
             .httpBasic().and()
             .csrf()
                 .csrfTokenRepository(CookieCsrfTokenRepository.withHttpOnlyFalse())
-<<<<<<< HEAD
-                .ignoringAntMatchers(this.adminServer.path("/instances"), this.adminServer.path("/actuator/**"));
-=======
-                                .ignoringRequestMatchers(
-                    new AntPathRequestMatcher(adminContextPath + "/instances", HttpMethod.POST.toString()),
-                    new AntPathRequestMatcher(adminContextPath + "/instances/*", HttpMethod.DELETE.toString()),
-                    new AntPathRequestMatcher(adminContextPath + "/actuator/**")
+                .ignoringRequestMatchers(
+                    new AntPathRequestMatcher(this.adminServer.path("/instances"), HttpMethod.POST.toString()),
+                    new AntPathRequestMatcher(this.adminServer.path("/instances/*"), HttpMethod.DELETE.toString()),
+                    new AntPathRequestMatcher(this.adminServer.path("/actuator/**"))
                 );
->>>>>>> b2820aae
             // @formatter:on
         }
     }
